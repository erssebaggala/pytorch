--- conflicted
+++ resolved
@@ -75,6 +75,9 @@
       auto& src = static_cast<ScriptRemoteCall&>(rpc);
       auto& ctx = RRefContext::getInstance();
 
+      TypePtr ret_type = src.op()->schema().returns()[0].type();
+      auto ownerRRef = ctx.getOrCreateOwnerRRef(src.retRRefId(), ret_type);
+
       // TODO: make this asynchronous
       // src is only alive within this block, use reference to avoid copy
       auto& stack = src.stackRef();
@@ -86,8 +89,6 @@
           "size ",
           stack.size());
 
-      TypePtr ret_type = stack.front().type();
-      auto ownerRRef = ctx.getOrCreateOwnerRRef(src.retRRefId(), ret_type);
       ownerRRef->setValue(std::move(stack.front()));
       ctx.addForkOfOwner(src.retRRefId(), src.retForkId());
       return wrap(RemoteRet(src.retRRefId(), src.retForkId()).toMessage());
@@ -122,14 +123,8 @@
     case MessageType::SCRIPT_RREF_FETCH_CALL: {
       auto& srf = static_cast<ScriptRRefFetchCall&>(rpc);
       auto& ctx = RRefContext::getInstance();
-<<<<<<< HEAD
-      // TODO: make this asynchronous
       std::shared_ptr<OwnerRRef> rref =
-          ctx.getOrCreateOwnerRRef(srf.rrefId());
-      return ScriptRRefFetchRet({rref->getValue()}).toMessage();
-=======
-      std::shared_ptr<OwnerRRef<IValue>> rref =
-          ctx.getOwnerRRef<IValue>(srf.rrefId());
+          ctx.getOwnerRRef(srf.rrefId());
       if (rref->hasValue()) { // optional fast-path
         return wrap(ScriptRRefFetchRet({rref->getValue()}).toMessage());
       }
@@ -146,24 +141,17 @@
             responseFuture->markCompleted(m);
           });
       return responseFuture;
->>>>>>> 95e3bb6a
     }
     case MessageType::PYTHON_RREF_FETCH_CALL: {
       auto& prf = static_cast<PythonRRefFetchCall&>(rpc);
       auto& ctx = RRefContext::getInstance();
-<<<<<<< HEAD
-      // TODO: make this asynchronous
       std::shared_ptr<OwnerRRef> rref =
-          ctx.getOrCreateOwnerRRef(prf.rrefId());
-      SerializedPyObj result =
-          PythonRpcHandler::getInstance().serialize(py::cast<py::object>(rref->getValue().toPyObject()));
-      return PythonRRefFetchRet(result.toIValues()).toMessage();
-=======
-      std::shared_ptr<OwnerRRef<py::object>> rref =
-          ctx.getOwnerRRef<py::object>(prf.rrefId());
+          ctx.getOwnerRRef(prf.rrefId());
+      std::cout<<"here??? owner rref holding type" << rref->type()->str() << std::endl;
       if (rref->hasValue()) { // optional fast-path
+      std::cout<<"has value???" << std::endl;
         SerializedPyObj result =
-            PythonRpcHandler::getInstance().serialize(rref->getValue());
+            PythonRpcHandler::getInstance().serialize(jit::toPyObject(rref->getValue()));
         return wrap(PythonRRefFetchRet(result.toIValues()).toMessage());
       }
 
@@ -176,13 +164,12 @@
               const rpc::Message& /* unused */,
               const c10::optional<utils::FutureError>& /* unused */) {
             SerializedPyObj result =
-                PythonRpcHandler::getInstance().serialize(rref->getValue());
+                PythonRpcHandler::getInstance().serialize(jit::toPyObject(rref->getValue()));
             Message m = PythonRRefFetchRet(result.toIValues()).toMessage();
             m.setId(messageId);
             responseFuture->markCompleted(m);
           });
       return responseFuture;
->>>>>>> 95e3bb6a
     }
     case MessageType::RREF_USER_DELETE: {
       auto& rud = static_cast<RRefUserDelete&>(rpc);
