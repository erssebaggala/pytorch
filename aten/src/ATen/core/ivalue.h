--- conflicted
+++ resolved
@@ -230,17 +230,7 @@
   }
 
   // IntList
-<<<<<<< HEAD
   bool isIntList() const;
-=======
-  IValue(c10::List<int64_t> v);
-  IValue(c10::ArrayRef<int64_t> v);
-  /// \cond DOXYGEN_CANNOT_HANDLE_CONSTRUCTORS_WITH_MACROS_SO_EXCLUDE_THIS_LINE_FROM_DOXYGEN
-  [[deprecated("IValues based on std::vector<T> are potentially slow and deprecated. Please use c10::List<T> instead.")]]
-  /// \endcond
-  IValue(std::vector<int64_t> v);
-  bool isIntList() const { return Tag::IntList == tag; }
->>>>>>> 4d22c3ba
   c10::List<int64_t> toIntList() &&;
   c10::List<int64_t> toIntList() const &;
   std::vector<int64_t> toIntListRef() const;
@@ -255,45 +245,18 @@
   const std::string& toStringRef() const;
 
   // DoubleList
-<<<<<<< HEAD
   bool isDoubleList() const;
-=======
-  IValue(c10::List<double> v);
-  /// \cond DOXYGEN_CANNOT_HANDLE_CONSTRUCTORS_WITH_MACROS_SO_EXCLUDE_THIS_LINE_FROM_DOXYGEN
-  [[deprecated("IValues based on std::vector<T> are potentially slow and deprecated. Please use c10::List<T> instead.")]]
-  /// \endcond
-  IValue(std::vector<double> v);
-  bool isDoubleList() const { return Tag::DoubleList == tag; }
->>>>>>> 4d22c3ba
   c10::List<double> toDoubleList() &&;
   c10::List<double> toDoubleList() const &;
   std::vector<double> toDoubleListRef() const;
 
   // BoolList
-<<<<<<< HEAD
   bool isBoolList() const;
-=======
-  IValue(c10::List<bool> v);
-  /// \cond DOXYGEN_CANNOT_HANDLE_CONSTRUCTORS_WITH_MACROS_SO_EXCLUDE_THIS_LINE_FROM_DOXYGEN
-  [[deprecated("IValues based on std::vector<T> are potentially slow and deprecated. Please use c10::List<T> instead.")]]
-  /// \endcond
-  IValue(std::vector<bool> v);
-  bool isBoolList() const { return Tag::BoolList == tag; }
->>>>>>> 4d22c3ba
   c10::List<bool> toBoolList() &&;
   c10::List<bool> toBoolList() const &;
 
   //TensorList
-<<<<<<< HEAD
   bool isTensorList() const;
-=======
-  IValue(c10::List<at::Tensor> v);
-  /// \cond DOXYGEN_CANNOT_HANDLE_CONSTRUCTORS_WITH_MACROS_SO_EXCLUDE_THIS_LINE_FROM_DOXYGEN
-  [[deprecated("IValues based on std::vector<T> are potentially slow and deprecated. Please use c10::List<T> instead.")]]
-  /// \endcond
-  IValue(std::vector<at::Tensor> v);
-  bool isTensorList() const { return Tag::TensorList == tag; }
->>>>>>> 4d22c3ba
   c10::List<at::Tensor> toTensorList() &&;
   c10::List<at::Tensor> toTensorList() const &;
   std::vector<at::Tensor> toTensorListRef() const;
@@ -308,17 +271,9 @@
   template<class T>
   IValue(c10::List<T> v);
   template<class T>
-<<<<<<< HEAD
   IValue(at::ArrayRef<T> v);
   template<class T>
   IValue(const std::vector<T>& v);
-
-=======
-  /// \cond DOXYGEN_CANNOT_HANDLE_CONSTRUCTORS_WITH_MACROS_SO_EXCLUDE_THIS_LINE_FROM_DOXYGEN
-  [[deprecated("IValues based on std::vector<T> are potentially slow and deprecated. Please use c10::List<T> instead.")]]
-  /// \endcond
-  IValue(std::vector<T> v);
->>>>>>> 4d22c3ba
 
   // GenericDict
   IValue(c10::Dict<IValue, IValue> v);
